[package]
name = "tobj"
<<<<<<< HEAD
version = "3.0.2"
=======
version = "3.2.1"
>>>>>>> a83dd09f
edition = "2018"
authors = ["Will Usher <will@willusher.io>", "Moritz Moeller <virtualritz@protonmail.com>"]

description = "A lightweight OBJ loader in the spirit of tinyobjloader"
homepage = "https://github.com/Twinklebear/tobj"
documentation = "https://docs.rs/tobj/"
repository = "https://github.com/Twinklebear/tobj"
readme = "README.md"
keywords = ["obj", "wavefront", "graphics"]
license = "MIT"

exclude = [
    "*.obj",
    "*.mtl",
    ".travis.yml",
]

[features]
default = ["ahash"]
merging = []
reordering = []
async = []

[dependencies]
ahash = { version = "0.7.4", optional = true }
log = { version = "0.4.14", optional = true }

[dev-dependencies]
tokio-test = "0.4.2"

[profile.dev]
split-debuginfo = "unpacked"
opt-level = 3

[package.metadata.docs.rs]
 features = ["log", "merging", "reordering", "async"]<|MERGE_RESOLUTION|>--- conflicted
+++ resolved
@@ -1,10 +1,6 @@
 [package]
 name = "tobj"
-<<<<<<< HEAD
-version = "3.0.2"
-=======
 version = "3.2.1"
->>>>>>> a83dd09f
 edition = "2018"
 authors = ["Will Usher <will@willusher.io>", "Moritz Moeller <virtualritz@protonmail.com>"]
 
@@ -40,4 +36,4 @@
 opt-level = 3
 
 [package.metadata.docs.rs]
- features = ["log", "merging", "reordering", "async"]+features = ["log", "merging", "reordering", "async"]